--- conflicted
+++ resolved
@@ -50,9 +50,9 @@
 										KeeperConfig *config,
 										NodeState initNodeState);
 
-static bool keeper_pg_init_check_initial_state(
-	Keeper *keeper, KeeperConfig *config,
-	NodeState initialNodeStateCandidate, NodeState *initialNodeState);
+static bool keeper_pg_init_check_initial_state(Keeper *keeper, KeeperConfig *config,
+											   NodeState initialNodeStateCandidate,
+											   NodeState *initialNodeState);
 
 static bool reach_initial_state(Keeper *keeper);
 static bool wait_until_primary_is_ready(Keeper *config,
@@ -123,16 +123,6 @@
 {
 	NodeState initNodeState = NO_STATE;
 
-	if (postgresInstanceExists)
-	{
-		if (!keeper_ensure_pg_configuration_files_in_pgdata(config))
-		{
-			log_fatal("Failed to setup your Postgres instance "
-					  "the PostgreSQL way, see above for details");
-			return false;
-		}
-	}
-
 	/*
 	 * If we have an init state file, continue an already started
 	 * initialization. Something probably went wrong and we're going to try
@@ -167,7 +157,6 @@
 		return createAndRun;
 	}
 
-<<<<<<< HEAD
 	/*
 	 * Now, we're doing a proper initialization. Check all the possible cases
 	 * of initialNodeStateCandidate and with the maybe already existing
@@ -177,11 +166,6 @@
 	if (!keeper_pg_init_check_initial_state(keeper, config,
 											initNodeStateCandidate,
 											&initNodeState))
-=======
-	if (postgresInstanceExists &&
-		postgresInstanceIsPrimary &&
-		!allowRemovingPgdata)
->>>>>>> 3cf19e7d
 	{
 		/* errors have already been logged */
 		return false;
@@ -256,8 +240,8 @@
 	 * there's an already existing Postgres instance either, so that's the same
 	 * situation.
 	 */
-	if (!postgresInstanceExists
-		|| (postgresInstanceIsPrimary && allowRemovingPgdata))
+	if (!postgresInstanceExists ||
+		(postgresInstanceIsPrimary && allowRemovingPgdata))
 	{
 		/* we can be initialize whatever the monitor needs */
 		switch (initialNodeStateCandidate)
@@ -283,6 +267,7 @@
 			}
 		}
 	}
+
 	/*
 	 * Now, if there's a Postgres instance around and it's a running primary
 	 * instance, then all we can implement for the monitor is a SINGLE_STATE
@@ -326,6 +311,7 @@
 			}
 		}
 	}
+
 	/*
 	 * If there's a local Postgres instance and it's not a primary, it means
 	 * that pg_is_in_recovery and we could connect: it's a standby. We have not
