--- conflicted
+++ resolved
@@ -104,11 +104,8 @@
 	char *maximumBackupRate;
 	char *backupDir;
 	char *applicationName;
-<<<<<<< HEAD
 	char *targetLSN;
-=======
 	SSLOptions sslOptions;
->>>>>>> 3cf19e7d
 } ReplicationSource;
 
 
@@ -191,7 +188,6 @@
 bool pgsql_is_in_recovery(PGSQL *pgsql, bool *is_in_recovery);
 bool pgsql_reload_conf(PGSQL *pgsql);
 bool pgsql_create_replication_slot(PGSQL *pgsql, const char *slotName);
-<<<<<<< HEAD
 bool pgsql_drop_replication_slot(PGSQL *pgsql, const char *slotName);
 bool postgres_sprintf_replicationSlotName(int nodeId, char *slotName, int size);
 bool pgsql_set_synchronous_standby_names(PGSQL *pgsql,
@@ -200,10 +196,6 @@
 bool pgsql_replication_slot_drop_removed(PGSQL *pgsql,
 										 NodeAddressArray *nodeArray);
 bool pgsql_replication_slot_maintain(PGSQL *pgsql, NodeAddressArray *nodeArray);
-=======
-bool pgsql_drop_replication_slot(PGSQL *pgsql, const char *slotName, bool verbose);
-bool pgsql_drop_replication_slots(PGSQL *pgsql);
->>>>>>> 3cf19e7d
 bool postgres_sprintf_replicationSlotName(int nodeId, char *slotName, int size);
 bool pgsql_set_synchronous_standby_names(PGSQL *pgsql,
 										 char *synchronous_standby_names);
