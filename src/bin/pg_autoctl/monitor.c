--- conflicted
+++ resolved
@@ -1590,41 +1590,16 @@
 		}
 	}
 
-<<<<<<< HEAD
 	fformat(stdout, "%*s | %6s | %5s | %5s | %17s | %17s | %8s | %6s\n",
-			maxNodeNameSize, "Name", "Port",
+			maxHostNameSize, "Name", "Port",
 			"Group", "Node", "Current State", "Assigned State",
 			"Priority", "Quorum");
 
 	fformat(stdout, "%*s-+-%6s-+-%5s-+-%5s-+-%17s-+-%17s-+-%8s-+-%6s\n",
-			maxNodeNameSize, nameSeparatorHeader, "------",
+			maxHostNameSize, nameSeparatorHeader, "------",
 			"-----", "-----", "-----------------", "-----------------",
 			"--------", "------");
 
-=======
-	if (pg_autoctl_debug)
-	{
-		fformat(stdout, "%*s | %6s | %5s | %5s | %17s | %17s | %8s | %6s\n",
-				maxHostNameSize, "Name", "Port",
-				"Group", "Node", "Current State", "Assigned State",
-				"Priority", "Quorum");
-
-		fformat(stdout, "%*s-+-%6s-+-%5s-+-%5s-+-%17s-+-%17s-+-%8s-+-%6s\n",
-				maxHostNameSize, nameSeparatorHeader, "------",
-				"-----", "-----", "-----------------", "-----------------",
-				"--------", "------");
-	}
-	else
-	{
-		fformat(stdout, "%*s | %6s | %5s | %5s | %17s | %17s\n",
-				maxHostNameSize, "Name", "Port",
-				"Group", "Node", "Current State", "Assigned State");
-
-		fformat(stdout, "%*s-+-%6s-+-%5s-+-%5s-+-%17s-+-%17s\n",
-				maxHostNameSize, nameSeparatorHeader, "------",
-				"-----", "-----", "-----------------", "-----------------");
-	}
->>>>>>> 7ac18c5d
 	free(nameSeparatorHeader);
 
 	for (currentTupleIndex = 0; currentTupleIndex < nTuples; currentTupleIndex++)
@@ -1638,26 +1613,10 @@
 		char *candidatePriority = PQgetvalue(result, currentTupleIndex, 6);
 		char *replicationQuorum = PQgetvalue(result, currentTupleIndex, 7);
 
-<<<<<<< HEAD
 		fformat(stdout, "%*s | %6s | %5s | %5s | %17s | %17s | %8s | %6s\n",
-				maxNodeNameSize, nodename, nodeport,
+				maxHostNameSize, hostname, nodeport,
 				groupId, nodeId, currentState, goalState,
 				candidatePriority, replicationQuorum);
-=======
-		if (pg_autoctl_debug)
-		{
-			fformat(stdout, "%*s | %6s | %5s | %5s | %17s | %17s | %8s | %6s\n",
-					maxHostNameSize, hostname, nodeport,
-					groupId, nodeId, currentState, goalState,
-					candidatePriority, replicationQuorum);
-		}
-		else
-		{
-			fformat(stdout, "%*s | %6s | %5s | %5s | %17s | %17s\n",
-					maxHostNameSize, hostname, nodeport,
-					groupId, nodeId, currentState, goalState);
-		}
->>>>>>> 7ac18c5d
 	}
 	fformat(stdout, "\n");
 
@@ -2688,15 +2647,8 @@
 			/* errors are logged by parse_state_notification_message */
 			if (parse_state_notification_message(&notification))
 			{
-<<<<<<< HEAD
-				log_info("New state for node %d (%s:%d) in formation \"%s\": "
-						 "%s/%s",
-						 notification.nodeId,
-						 notification.nodeName,
-=======
 				log_info("New state for %s:%d in formation \"%s\": %s/%s",
 						 notification.hostName,
->>>>>>> 7ac18c5d
 						 notification.nodePort,
 						 notification.formationId,
 						 NodeStateToString(notification.reportedState),
