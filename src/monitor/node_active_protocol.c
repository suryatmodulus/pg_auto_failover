--- conflicted
+++ resolved
@@ -167,16 +167,10 @@
 		else
 		{
 			ereport(ERROR,
-<<<<<<< HEAD
 					(errmsg("node %s:%d with dbname \"%s\" can not be "
 							"registered in formation \"%s\" "
 							"which expects dbname \"%s\"",
-							nodeName, nodePort, expectedDBName,
-=======
-					(errmsg("node %s:%d with dbname \"%s\" can not be registered in "
-							"formation \"%s\" which expects dbname \"%s\"",
 							nodeHost, nodePort, expectedDBName,
->>>>>>> 7ac18c5d
 							formationId,
 							formation->dbname)));
 		}
@@ -206,7 +200,7 @@
 		ereport(ERROR,
 				(errmsg("couldn't find the newly registered node %s:%d "
 						"in formation \"%s\", group %d",
-						nodeName, nodePort,
+						nodeHost, nodePort,
 						formationId, currentNodeState.groupId)));
 	}
 
@@ -415,14 +409,13 @@
 			 */
 			char message[BUFSIZE];
 
-<<<<<<< HEAD
 			if (pgAutoFailoverNode->goalState == REPLICATION_STATE_REPORT_LSN)
 			{
 				LogAndNotifyMessage(
 					message, BUFSIZE,
 					"Node %d (%s:%d) reported new state \"%s\" with LSN %X/%X",
 					pgAutoFailoverNode->nodeId,
-					pgAutoFailoverNode->nodeName,
+					pgAutoFailoverNode->nodeHost,
 					pgAutoFailoverNode->nodePort,
 					ReplicationStateGetName(currentNodeState->replicationState),
 					(uint32) (pgAutoFailoverNode->reportedLSN >> 32),
@@ -434,17 +427,10 @@
 					message, BUFSIZE,
 					"Node %d (%s:%d) reported new state \"%s\"",
 					pgAutoFailoverNode->nodeId,
-					pgAutoFailoverNode->nodeName,
+					pgAutoFailoverNode->nodeHost,
 					pgAutoFailoverNode->nodePort,
 					ReplicationStateGetName(currentNodeState->replicationState));
 			}
-=======
-			LogAndNotifyMessage(
-				message, BUFSIZE,
-				"Node %s:%d reported new state %s",
-				pgAutoFailoverNode->nodeHost, pgAutoFailoverNode->nodePort,
-				ReplicationStateGetName(currentNodeState->replicationState));
->>>>>>> 7ac18c5d
 
 			NotifyStateChange(currentNodeState->replicationState,
 							  pgAutoFailoverNode->goalState,
@@ -595,14 +581,13 @@
 				AutoFailoverNode *standbyNode =
 					FindFailoverNewStandbyNode(groupNodeList);
 
-<<<<<<< HEAD
 				/* race condition: the standby might be SECONDARY already */
 				if (standbyNode != NULL)
 				{
 					ereport(ERROR,
 							(errcode(ERRCODE_OBJECT_IN_USE),
 							 errmsg("primary node %s:%d is already in state %s",
-									primaryNode->nodeName,
+									primaryNode->nodeHost,
 									primaryNode->nodePort,
 									primaryState),
 							 errdetail("Only one standby can be registered "
@@ -610,7 +595,7 @@
 									   "node %d (%s:%d) is currently being "
 									   "registered.",
 									   standbyNode->nodeId,
-									   standbyNode->nodeName,
+									   standbyNode->nodeHost,
 									   standbyNode->nodePort),
 							 errhint("Retry registering in a moment")));
 				}
@@ -620,28 +605,11 @@
 					ereport(ERROR,
 							(errcode(ERRCODE_OBJECT_IN_USE),
 							 errmsg("primary node %s:%d is already in state %s",
-									primaryNode->nodeName,
+									primaryNode->nodeHost,
 									primaryNode->nodePort,
 									primaryState),
 							 errhint("Retry registering in a moment")));
 				}
-=======
-				Assert(standbyNode != NULL);
-
-				ereport(ERROR,
-						(errcode(ERRCODE_OBJECT_IN_USE),
-						 errmsg("primary node %s:%d is already in state %s",
-								primaryNode->nodeHost, primaryNode->nodePort,
-								ReplicationStateGetName(primaryNode->goalState)),
-						 errdetail("Only one standby can be registered at a "
-								   "time in pg_auto_failover, and "
-								   "node %d (%s:%d) is currently being "
-								   "registered.",
-								   standbyNode->nodeId,
-								   standbyNode->nodeHost,
-								   standbyNode->nodePort),
-						 errhint("Retry registering in a moment")));
->>>>>>> 7ac18c5d
 			}
 		}
 	}
@@ -1046,9 +1014,9 @@
 				message, BUFSIZE,
 				"Setting goal state of node %d (%s:%d) to report_lsn "
 				"after primary node removal.",
-				node->nodeId, node->nodeName, node->nodePort);
-
-			SetNodeGoalState(node->nodeName, node->nodePort,
+				node->nodeId, node->nodeHost, node->nodePort);
+
+			SetNodeGoalState(node->nodeHost, node->nodePort,
 							 REPLICATION_STATE_REPORT_LSN);
 
 			NotifyStateChange(node->reportedState,
@@ -1056,7 +1024,7 @@
 							  node->formationId,
 							  node->groupId,
 							  node->nodeId,
-							  node->nodeName,
+							  node->nodeHost,
 							  node->nodePort,
 							  node->pgsrSyncState,
 							  node->reportedLSN,
@@ -1114,24 +1082,8 @@
 	if (primaryNode == NULL)
 	{
 		ereport(ERROR,
-<<<<<<< HEAD
 				(errmsg("couldn't find the primary node in formation \"%s\", "
 						"group %d", formationId, groupId)));
-=======
-				(errmsg("cannot fail over: there is no primary node"),
-				 errdetail("node %d (%s:%d) is in state \"%s\" and "
-						   "node %d (%s:%d) is in state \"%s\"",
-						   firstNode->nodeId,
-						   firstNode->nodeHost,
-						   firstNode->nodePort,
-						   ReplicationStateGetName(firstNode->reportedState),
-						   secondNode->nodeId,
-						   secondNode->nodeHost,
-						   secondNode->nodePort,
-						   ReplicationStateGetName(secondNode->reportedState)),
-				 errhint("one node must be in state \"primary\" to "
-						 "perform a manual failover")));
->>>>>>> 7ac18c5d
 	}
 
 	/*
@@ -1155,7 +1107,7 @@
 							"%d (%s:%d)",
 							formationId, groupId,
 							primaryNode->nodeId,
-							primaryNode->nodeName,
+							primaryNode->nodeHost,
 							primaryNode->nodePort)));
 		}
 
@@ -1170,7 +1122,7 @@
 					(errmsg("standby node %d (%s:%d) is in state \"%s\", which "
 							"prevents the node for being a failover candidate",
 							secondaryNode->nodeId,
-							secondaryNode->nodeName,
+							secondaryNode->nodeHost,
 							secondaryNode->nodePort,
 							secondaryState)));
 		}
@@ -1193,12 +1145,12 @@
 							   "and node %d (%s:%d) has reported state \"%s\" "
 							   "and is assigned state \"%s\"",
 							   primaryNode->nodeId,
-							   primaryNode->nodeName,
+							   primaryNode->nodeHost,
 							   primaryNode->nodePort,
 							   ReplicationStateGetName(primaryNode->reportedState),
 							   ReplicationStateGetName(primaryNode->goalState),
 							   secondaryNode->nodeId,
-							   secondaryNode->nodeName,
+							   secondaryNode->nodeHost,
 							   secondaryNode->nodePort,
 							   ReplicationStateGetName(secondaryNode->reportedState),
 							   ReplicationStateGetName(secondaryNode->goalState)),
@@ -1212,13 +1164,13 @@
 			"and node %d (%s:%d) to prepare_promotion "
 			"after a user-initiated failover.",
 			primaryNode->nodeId,
-			primaryNode->nodeName,
+			primaryNode->nodeHost,
 			primaryNode->nodePort,
 			secondaryNode->nodeId,
-			secondaryNode->nodeName,
+			secondaryNode->nodeHost,
 			secondaryNode->nodePort);
 
-		SetNodeGoalState(primaryNode->nodeName, primaryNode->nodePort,
+		SetNodeGoalState(primaryNode->nodeHost, primaryNode->nodePort,
 						 REPLICATION_STATE_DRAINING);
 
 		NotifyStateChange(primaryNode->reportedState,
@@ -1226,7 +1178,7 @@
 						  primaryNode->formationId,
 						  primaryNode->groupId,
 						  primaryNode->nodeId,
-						  primaryNode->nodeName,
+						  primaryNode->nodeHost,
 						  primaryNode->nodePort,
 						  primaryNode->pgsrSyncState,
 						  primaryNode->reportedLSN,
@@ -1234,7 +1186,7 @@
 						  primaryNode->replicationQuorum,
 						  message);
 
-		SetNodeGoalState(secondaryNode->nodeName, secondaryNode->nodePort,
+		SetNodeGoalState(secondaryNode->nodeHost, secondaryNode->nodePort,
 						 REPLICATION_STATE_PREPARE_PROMOTION);
 
 		NotifyStateChange(secondaryNode->reportedState,
@@ -1242,7 +1194,7 @@
 						  secondaryNode->formationId,
 						  secondaryNode->groupId,
 						  secondaryNode->nodeId,
-						  secondaryNode->nodeName,
+						  secondaryNode->nodeHost,
 						  secondaryNode->nodePort,
 						  secondaryNode->pgsrSyncState,
 						  secondaryNode->reportedLSN,
@@ -1256,15 +1208,14 @@
 		AutoFailoverNode *firstStandbyNode = linitial(standbyNodesGroupList);
 		char message[BUFSIZE];
 
-<<<<<<< HEAD
 		/* so we have at least one candidate, let's get started */
 		LogAndNotifyMessage(
 			message, BUFSIZE,
 			"Setting goal state of node %d (%s:%d) to draining "
 			"after a user-initiated failover.",
-			primaryNode->nodeId, primaryNode->nodeName, primaryNode->nodePort);
-
-		SetNodeGoalState(primaryNode->nodeName, primaryNode->nodePort,
+			primaryNode->nodeId, primaryNode->nodeHost, primaryNode->nodePort);
+
+		SetNodeGoalState(primaryNode->nodeHost, primaryNode->nodePort,
 						 REPLICATION_STATE_DRAINING);
 
 		NotifyStateChange(primaryNode->reportedState,
@@ -1272,7 +1223,7 @@
 						  primaryNode->formationId,
 						  primaryNode->groupId,
 						  primaryNode->nodeId,
-						  primaryNode->nodeName,
+						  primaryNode->nodeHost,
 						  primaryNode->nodePort,
 						  primaryNode->pgsrSyncState,
 						  primaryNode->reportedLSN,
@@ -1283,75 +1234,6 @@
 		/* now proceed with the failover, starting with the first standby */
 		(void) ProceedGroupState(firstStandbyNode);
 	}
-=======
-	/*
-	 * In order to safely proceed we need to ensure that the primary node has
-	 * reached the primary state fully already. In the transition to PRIMARY we
-	 * actually wait until the current LSN observed on the primary has made it
-	 * to the secondary, which is a needed guarantee for avoiding data loss.
-	 */
-	if (!IsCurrentState(primaryNode, REPLICATION_STATE_PRIMARY) ||
-		!IsCurrentState(secondaryNode, REPLICATION_STATE_SECONDARY))
-	{
-		ereport(ERROR,
-				(errmsg("cannot fail over: primary node is not in a stable state"),
-				 errdetail("node %d (%s:%d) has reported state \"%s\" and "
-						   "is assigned state \"%s\", "
-						   "and node %d (%s:%d) has reported state \"%s\" "
-						   "and is assigned state \"%s\"",
-						   firstNode->nodeId,
-						   firstNode->nodeHost,
-						   firstNode->nodePort,
-						   ReplicationStateGetName(firstNode->reportedState),
-						   ReplicationStateGetName(firstNode->goalState),
-						   secondNode->nodeId,
-						   secondNode->nodeHost,
-						   secondNode->nodePort,
-						   ReplicationStateGetName(secondNode->reportedState),
-						   ReplicationStateGetName(secondNode->goalState)),
-				 errhint("a stable state must be observed to "
-						 "perform a manual failover")));
-	}
-
-	LogAndNotifyMessage(
-		message, BUFSIZE,
-		"Setting goal state of %s:%d to draining and %s:%d to "
-		"prepare_promotion after a user-initiated failover.",
-		primaryNode->nodeHost, primaryNode->nodePort,
-		secondaryNode->nodeHost, secondaryNode->nodePort);
-
-	SetNodeGoalState(primaryNode->nodeHost, primaryNode->nodePort,
-					 REPLICATION_STATE_DRAINING);
-
-	NotifyStateChange(primaryNode->reportedState,
-					  REPLICATION_STATE_DRAINING,
-					  primaryNode->formationId,
-					  primaryNode->groupId,
-					  primaryNode->nodeId,
-					  primaryNode->nodeHost,
-					  primaryNode->nodePort,
-					  primaryNode->pgsrSyncState,
-					  primaryNode->reportedLSN,
-					  primaryNode->candidatePriority,
-					  primaryNode->replicationQuorum,
-					  message);
-
-	SetNodeGoalState(secondaryNode->nodeHost, secondaryNode->nodePort,
-					 REPLICATION_STATE_PREPARE_PROMOTION);
-
-	NotifyStateChange(secondaryNode->reportedState,
-					  REPLICATION_STATE_PREPARE_PROMOTION,
-					  secondaryNode->formationId,
-					  secondaryNode->groupId,
-					  secondaryNode->nodeId,
-					  secondaryNode->nodeHost,
-					  secondaryNode->nodePort,
-					  secondaryNode->pgsrSyncState,
-					  secondaryNode->reportedLSN,
-					  secondaryNode->candidatePriority,
-					  secondaryNode->replicationQuorum,
-					  message);
->>>>>>> 7ac18c5d
 
 	PG_RETURN_VOID();
 }
@@ -1435,19 +1317,7 @@
 		 * secondary we assign it prepare_promotion, otherwise we need to elect
 		 * a secondary, same as in perform_failover.
 		 */
-<<<<<<< HEAD
-		SetNodeGoalState(currentNode->nodeName, currentNode->nodePort,
-=======
-		LogAndNotifyMessage(
-			message, BUFSIZE,
-			"Setting goal state of %s:%d to prepare_maintenance "
-			"and %s:%d to prepare_promotion "
-			"after a user-initiated start_maintenance call.",
-			currentNode->nodeHost, currentNode->nodePort,
-			otherNode->nodeHost, otherNode->nodePort);
-
 		SetNodeGoalState(currentNode->nodeHost, currentNode->nodePort,
->>>>>>> 7ac18c5d
 						 REPLICATION_STATE_PREPARE_MAINTENANCE);
 
 		NotifyStateChange(currentNode->reportedState,
@@ -1463,7 +1333,6 @@
 						  currentNode->replicationQuorum,
 						  message);
 
-<<<<<<< HEAD
 		if (nodesCount == 2)
 		{
 			AutoFailoverNode *otherNode = firstStandbyNode;
@@ -1476,10 +1345,10 @@
 				"Setting goal state of %s:%d to prepare_maintenance "
 				"and %s:%d to prepare_promotion "
 				"after a user-initiated start_maintenance call.",
-				currentNode->nodeName, currentNode->nodePort,
-				otherNode->nodeName, otherNode->nodePort);
-
-			SetNodeGoalState(otherNode->nodeName, otherNode->nodePort,
+				currentNode->nodeHost, currentNode->nodePort,
+				otherNode->nodeHost, otherNode->nodePort);
+
+			SetNodeGoalState(otherNode->nodeHost, otherNode->nodePort,
 							 REPLICATION_STATE_PREPARE_PROMOTION);
 
 			NotifyStateChange(otherNode->reportedState,
@@ -1487,7 +1356,7 @@
 							  otherNode->formationId,
 							  otherNode->groupId,
 							  otherNode->nodeId,
-							  otherNode->nodeName,
+							  otherNode->nodeHost,
 							  otherNode->nodePort,
 							  otherNode->pgsrSyncState,
 							  otherNode->reportedLSN,
@@ -1500,23 +1369,6 @@
 			/* now proceed with the failover, starting with the first standby */
 			(void) ProceedGroupState(firstStandbyNode);
 		}
-=======
-		SetNodeGoalState(otherNode->nodeHost, otherNode->nodePort,
-						 REPLICATION_STATE_PREPARE_PROMOTION);
-
-		NotifyStateChange(otherNode->reportedState,
-						  REPLICATION_STATE_PREPARE_PROMOTION,
-						  otherNode->formationId,
-						  otherNode->groupId,
-						  otherNode->nodeId,
-						  otherNode->nodeHost,
-						  otherNode->nodePort,
-						  otherNode->pgsrSyncState,
-						  otherNode->reportedLSN,
-						  otherNode->candidatePriority,
-						  otherNode->replicationQuorum,
-						  message);
->>>>>>> 7ac18c5d
 	}
 	else if (IsStateIn(currentNode->reportedState, secondaryStates))
 	{
@@ -1540,14 +1392,13 @@
 
 		LogAndNotifyMessage(
 			message, BUFSIZE,
-<<<<<<< HEAD
 			"Setting goal state of %s:%d to %s and %s:%d to "
 			"wait_maintenance after a user-initiated start_maintenance call.",
-			primaryNode->nodeName, primaryNode->nodePort,
+			primaryNode->nodeHost, primaryNode->nodePort,
 			ReplicationStateGetName(primaryGoalState),
-			currentNode->nodeName, currentNode->nodePort);
-
-		SetNodeGoalState(primaryNode->nodeName, primaryNode->nodePort,
+			currentNode->nodeHost, currentNode->nodePort);
+
+		SetNodeGoalState(primaryNode->nodeHost, primaryNode->nodePort,
 						 primaryGoalState);
 
 		NotifyStateChange(primaryNode->reportedState,
@@ -1555,33 +1406,12 @@
 						  primaryNode->formationId,
 						  primaryNode->groupId,
 						  primaryNode->nodeId,
-						  primaryNode->nodeName,
+						  primaryNode->nodeHost,
 						  primaryNode->nodePort,
 						  primaryNode->pgsrSyncState,
 						  primaryNode->reportedLSN,
 						  primaryNode->candidatePriority,
 						  primaryNode->replicationQuorum,
-=======
-			"Setting goal state of %s:%d to wait_primaru and %s:%d to "
-			"maintenance after a user-initiated start_maintenance call.",
-			otherNode->nodeHost, otherNode->nodePort,
-			currentNode->nodeHost, currentNode->nodePort);
-
-		SetNodeGoalState(otherNode->nodeHost, otherNode->nodePort,
-						 REPLICATION_STATE_WAIT_PRIMARY);
-
-		NotifyStateChange(otherNode->reportedState,
-						  REPLICATION_STATE_WAIT_PRIMARY,
-						  otherNode->formationId,
-						  otherNode->groupId,
-						  otherNode->nodeId,
-						  otherNode->nodeHost,
-						  otherNode->nodePort,
-						  otherNode->pgsrSyncState,
-						  otherNode->reportedLSN,
-						  otherNode->candidatePriority,
-						  otherNode->replicationQuorum,
->>>>>>> 7ac18c5d
 						  message);
 
 		SetNodeGoalState(currentNode->nodeHost, currentNode->nodePort,
@@ -1666,17 +1496,9 @@
 	if (primaryNode == NULL)
 	{
 		ereport(ERROR,
-<<<<<<< HEAD
 				(errmsg("couldn't find the primary node in formation \"%s\", "
 						"group %d",
 						currentNode->formationId, currentNode->groupId)));
-=======
-				(errcode(ERRCODE_OBJECT_NOT_IN_PREREQUISITE_STATE),
-				 errmsg("cannot stop maintenance when current state for "
-						"node %s:%d is \"%s\"",
-						otherNode->nodeHost, otherNode->nodePort,
-						ReplicationStateGetName(otherNode->reportedState))));
->>>>>>> 7ac18c5d
 	}
 
 	LogAndNotifyMessage(
@@ -1795,12 +1617,8 @@
 			message, BUFSIZE,
 			"Updating candidate priority to %d for node %d (%s:%d)",
 			currentNode->candidatePriority,
-<<<<<<< HEAD
 			currentNode->nodeId,
-			currentNode->nodeName,
-=======
 			currentNode->nodeHost,
->>>>>>> 7ac18c5d
 			currentNode->nodePort);
 	}
 	else
@@ -1824,15 +1642,10 @@
 			ereport(ERROR,
 					(errcode(ERRCODE_OBJECT_NOT_IN_PREREQUISITE_STATE),
 					 errmsg("cannot set candidate priority when current state "
-<<<<<<< HEAD
 							"for primary node %d (%s:%d) is \"%s\"",
 							primaryNode->nodeId,
-							primaryNode->nodeName,
+							primaryNode->nodeHost,
 							primaryNode->nodePort,
-=======
-							"for primary node %s:%d is \"%s\"",
-							primaryNode->nodeHost, primaryNode->nodePort,
->>>>>>> 7ac18c5d
 							ReplicationStateGetName(primaryNode->reportedState)),
 					 errdetail("The primary node so must be in state \"primary\" "
 							   "to be able to apply configuration changes to "
@@ -1841,19 +1654,11 @@
 
 		LogAndNotifyMessage(
 			message, BUFSIZE,
-<<<<<<< HEAD
 			"Setting goal state of node %d (%s:%d) to apply_settings "
 			"after updating node %d (%s:%d) candidate priority to %d.",
-			primaryNode->nodeId, primaryNode->nodeName, primaryNode->nodePort,
-			currentNode->nodeId, currentNode->nodeName, currentNode->nodePort,
+			primaryNode->nodeId, primaryNode->nodeHost, primaryNode->nodePort,
+			currentNode->nodeId, currentNode->nodeHost, currentNode->nodePort,
 			currentNode->candidatePriority);
-=======
-			"Setting goal state of %s:%d to apply_settings "
-			"after updating candidate priority to %d for node %s:%d.",
-			primaryNode->nodeHost, primaryNode->nodePort,
-			currentNode->candidatePriority,
-			currentNode->nodeHost, currentNode->nodePort);
->>>>>>> 7ac18c5d
 
 		SetNodeGoalState(primaryNode->nodeHost, primaryNode->nodePort,
 						 REPLICATION_STATE_APPLY_SETTINGS);
@@ -1872,22 +1677,6 @@
 						  message);
 	}
 
-<<<<<<< HEAD
-=======
-	NotifyStateChange(currentNode->reportedState,
-					  currentNode->goalState,
-					  currentNode->formationId,
-					  currentNode->groupId,
-					  currentNode->nodeId,
-					  currentNode->nodeHost,
-					  currentNode->nodePort,
-					  currentNode->pgsrSyncState,
-					  currentNode->reportedLSN,
-					  currentNode->candidatePriority,
-					  currentNode->replicationQuorum,
-					  message);
-
->>>>>>> 7ac18c5d
 	PG_RETURN_BOOL(true);
 }
 
@@ -1982,12 +1771,8 @@
 			message, BUFSIZE,
 			"Updating replicationQuorum to %s for  %d (%s:%d)",
 			currentNode->replicationQuorum ? "true" : "false",
-<<<<<<< HEAD
 			currentNode->nodeId,
-			currentNode->nodeName,
-=======
 			currentNode->nodeHost,
->>>>>>> 7ac18c5d
 			currentNode->nodePort);
 	}
 	else
@@ -2044,22 +1829,6 @@
 						  message);
 	}
 
-<<<<<<< HEAD
-=======
-	NotifyStateChange(currentNode->reportedState,
-					  currentNode->goalState,
-					  currentNode->formationId,
-					  currentNode->groupId,
-					  currentNode->nodeId,
-					  currentNode->nodeHost,
-					  currentNode->nodePort,
-					  currentNode->pgsrSyncState,
-					  currentNode->reportedLSN,
-					  currentNode->candidatePriority,
-					  currentNode->replicationQuorum,
-					  message);
-
->>>>>>> 7ac18c5d
 	PG_RETURN_BOOL(true);
 }
 
